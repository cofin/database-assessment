--- conflicted
+++ resolved
@@ -29,20 +29,6 @@
        con_uid
 FROM   &v_tblprefix._pdbs
 UNION
-<<<<<<< HEAD
-SELECT
-       '&&v_host'
-       || '_'
-       || '&&v_dbname'
-       || '_'
-       || '&&v_hora' AS pkey,
-       c.dbid,
-       c.con_id# AS pdb_id,
-       o.name,
-       decode(c.status, 0, 'UNUSABLE',
-                        1, 'NEW',
-                        2, 'NORMAL',
-=======
 SELECT :v_pkey AS pkey,
        c.dbid, 
        c.con_id# AS pdb_id, 
@@ -50,7 +36,6 @@
        decode(c.status, 0, 'UNUSABLE', 
                         1, 'NEW', 
                         2, 'NORMAL', 
->>>>>>> 65619cfd
                         3, 'UNPLUGGED',
                         5, 'RELOCATING',
                         6, 'REFRESHING',
