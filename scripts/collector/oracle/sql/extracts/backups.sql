--- conflicted
+++ resolved
@@ -15,25 +15,12 @@
 */
 spool &outputdir/opdb__backups__&v_tag
 prompt PKEY|BACKUP_START_DATE|CON_ID|INPUT_TYPE|ELAPSED_SECONDS|MBYTES_IN|MBYTES_OUT|DMA_SOURCE_ID|DMA_MANUAL_ID
-<<<<<<< HEAD
-SELECT '&&v_host'
-       || '_'
-       || '&&v_dbname'
-       || '_'
-       || '&&v_hora' AS pkey,
-       trunc(start_time) AS backup_start_date,
-       &v_a_con_id AS con_id,
-       input_type,
-       round(sum(elapsed_seconds)) AS elapsed_seconds,
-       round(sum(input_bytes)/1024/1024) AS mbytes_in,
-=======
 SELECT :v_pkey AS pkey,
        trunc(start_time) AS backup_start_date, 
        &v_a_con_id AS con_id, 
        input_type, 
        round(sum(elapsed_seconds)) AS elapsed_seconds, 
-       round(sum(input_bytes)/1024/1024) AS mbytes_in, 
->>>>>>> 65619cfd
+       round(sum(input_bytes)/1024/1024) AS mbytes_in,
        round(sum(output_bytes)/1024/1024) AS mbytes_out,
        :v_dma_source_id AS DMA_SOURCE_ID, :v_manual_unique_id AS DMA_MANUAL_ID
 FROM v$rman_backup_job_details a
