--- conflicted
+++ resolved
@@ -1,265 +1,66 @@
 /*
-Copyright 2023 Google LLC
-
-Licensed under the Apache License, Version 2.0 (the "License");
-you may not use this file except in compliance with the License.
-You may obtain a copy of the License at
-
-    https://www.apache.org/licenses/LICENSE-2.0
-
-Unless required by applicable law or agreed to in writing, software
-distributed under the License is distributed on an "AS IS" BASIS,
-WITHOUT WARRANTIES OR CONDITIONS OF ANY KIND, either express or implied.
-See the License for the specific language governing permissions and
-limitations under the License.
-
-*/
-
-SET NOCOUNT ON;
-SET LANGUAGE us_english;
-
-DECLARE @PKEY AS VARCHAR(256);
-DECLARE @CLOUDTYPE AS VARCHAR(256);
-DECLARE @ASSESSMENT_DATABSE_NAME AS VARCHAR(256);
-DECLARE @PRODUCT_VERSION AS INTEGER;
-DECLARE @VALIDDB AS INTEGER;
-DECLARE @DMA_SOURCE_ID AS VARCHAR(256);
-DECLARE @DMA_MANUAL_ID AS VARCHAR(256);
-
-SELECT @PKEY = N'$(pkey)';
-SELECT @CLOUDTYPE = 'NONE'
-SELECT @ASSESSMENT_DATABSE_NAME = N'$(database)';
-SELECT @PRODUCT_VERSION = CONVERT(INTEGER, PARSENAME(CONVERT(NVARCHAR, SERVERPROPERTY('productversion')), 4));
-SELECT @VALIDDB = 0;
-SELECT @DMA_SOURCE_ID = N'$(dmaSourceId)';
-SELECT @DMA_MANUAL_ID = N'$(dmaManualId)';
-
-IF @ASSESSMENT_DATABSE_NAME = 'all'
-SELECT @ASSESSMENT_DATABSE_NAME = '%';
-
-IF UPPER(@@VERSION) LIKE '%AZURE%'
-<<<<<<< HEAD
-	SELECT @CLOUDTYPE = 'AZURE'
-
-IF OBJECT_ID('tempdb..#columnDatatypes') IS NOT NULL
-   DROP TABLE #columnDatatypes;
-
-CREATE TABLE #columnDatatypes(
-   database_name nvarchar(255) DEFAULT db_name()
-   ,schema_name nvarchar(255)
-   ,table_name nvarchar(255)
-   ,datatype nvarchar(255)
-   ,max_length nvarchar(255)
-   ,precision nvarchar(255)
-   ,scale nvarchar(255)
-   ,is_computed nvarchar(10)
-   ,is_filestream nvarchar(10)
-   ,is_masked nvarchar(10)
-   ,encryption_type nvarchar(10)
-   ,is_sparse nvarchar(10)
-   ,rule_object_id nvarchar(255)
-   ,column_count nvarchar(255)
+ Copyright 2023 Google LLC
+ 
+ Licensed under the Apache License, Version 2.0 (the "License");
+ you may not use this file except in compliance with the License.
+ You may obtain a copy of the License at
+ 
+ https://www.apache.org/licenses/LICENSE-2.0
+ 
+ Unless required by applicable law or agreed to in writing, software
+ distributed under the License is distributed on an "AS IS" BASIS,
+ WITHOUT WARRANTIES OR CONDITIONS OF ANY KIND, either express or implied.
+ See the License for the specific language governing permissions and
+ limitations under the License.
+ 
+ */
+set NOCOUNT on;
+
+set LANGUAGE us_english;
+
+declare @PKEY as VARCHAR(256);
+
+declare @CLOUDTYPE as VARCHAR(256);
+
+declare @ASSESSMENT_DATABSE_NAME as VARCHAR(256);
+
+declare @PRODUCT_VERSION as INTEGER;
+
+declare @VALIDDB as INTEGER;
+
+declare @DMA_SOURCE_ID as VARCHAR(256);
+
+declare @DMA_MANUAL_ID as VARCHAR(256);
+
+select @PKEY = N'$(pkey)';
+
+select @CLOUDTYPE = 'NONE'
+select @ASSESSMENT_DATABSE_NAME = N'$(database)';
+
+select @PRODUCT_VERSION = convert(
+      INTEGER,
+      PARSENAME(
+         convert(NVARCHAR, SERVERPROPERTY('productversion')),
+         4
+      )
    );
 
-BEGIN
-   BEGIN
-      SELECT @validDB = COUNT(1)
-      FROM sys.databases
-      WHERE name NOT IN ('master','model','msdb','tempdb','distribution','reportserver', 'reportservertempdb','resource','rdsadmin')
-      AND name like @ASSESSMENT_DATABSE_NAME
-      AND state = 0
-   END
-
-   BEGIN TRY
-      IF @PRODUCT_VERSION > 12 AND @validDB <> 0 AND @CLOUDTYPE = 'NONE'
-      BEGIN
-      exec ('
-      INSERT INTO #columnDatatypes (
-         schema_name
-         ,table_name
-         ,datatype
-         ,max_length
-         ,precision
-         ,scale
-         ,is_computed
-         ,is_filestream
-         ,is_masked
-         ,encryption_type
-         ,is_sparse
-         ,rule_object_id
-         ,column_count
-      )
-      SELECT s.name AS schema_name
-            , o.name AS table_name
-            , t.name AS datatype
-            , c.max_length
-            , c.precision
-            , c.scale
-            , c.is_computed
-            , c.is_filestream
-            , c.is_masked
-            , ISNULL(c.encryption_type,0) AS encryption_type
-            , c.is_sparse
-            , c.rule_object_id
-            , count(1) column_count
-         FROM  sys.objects o
-         JOIN  sys.schemas s
-            ON  s.schema_id = o.schema_id
-         JOIN  sys.columns c
-         ON  o.object_id = c.object_id
-         JOIN  sys.types t
-         ON  t.system_type_id = c.system_type_id AND t.user_type_id = c.user_type_id
-      WHERE o.type_desc = ''USER_TABLE''
-         AND t.system_type_id = t.user_type_id
-      GROUP BY s.name
-            , o.name
-            , t.name
-            , c.max_length
-            , c.precision
-            , c.scale
-            , c.is_computed
-            , c.is_filestream
-            , c.is_masked
-            , c.encryption_type
-            , c.is_sparse
-            , c.rule_object_id');
-      END;
-      IF @PRODUCT_VERSION <= 12 AND @validDB <> 0 AND @CLOUDTYPE = 'NONE'
-      BEGIN
-      exec ('
-      INSERT INTO #columnDatatypes (
-         schema_name
-         ,table_name
-         ,datatype
-         ,max_length
-         ,precision
-         ,scale
-         ,is_computed
-         ,is_filestream
-         ,is_masked
-         ,encryption_type
-         ,is_sparse
-         ,rule_object_id
-         ,column_count
-      )
-      SELECT s.name AS schema_name
-            , o.name AS table_name
-            , t.name AS datatype
-            , c.max_length
-            , c.precision
-            , c.scale
-            , c.is_computed
-            , c.is_filestream
-            , 0 as is_masked
-            , 0 AS encryption_type
-            , c.is_sparse
-            , c.rule_object_id
-            , count(1) column_count
-         FROM  sys.objects o
-         JOIN  sys.schemas s
-            ON  s.schema_id = o.schema_id
-         JOIN  sys.columns c
-         ON  o.object_id = c.object_id
-         JOIN  sys.types t
-         ON  t.system_type_id = c.system_type_id AND t.user_type_id = c.user_type_id
-      WHERE o.type_desc = ''USER_TABLE''
-         AND t.system_type_id = t.user_type_id
-      GROUP BY s.name
-            , o.name
-            , t.name
-            , c.max_length
-            , c.precision
-            , c.scale
-            , c.is_computed
-            , c.is_filestream
-            , c.is_sparse
-            , c.rule_object_id');
-      END;
-      IF @PRODUCT_VERSION >= 12 AND @validDB <> 0 AND @CLOUDTYPE = 'AZURE'
-      BEGIN
-      exec ('
-      INSERT INTO #columnDatatypes (
-         schema_name
-         ,table_name
-         ,datatype
-         ,max_length
-         ,precision
-         ,scale
-         ,is_computed
-         ,is_filestream
-         ,is_masked
-         ,encryption_type
-         ,is_sparse
-         ,rule_object_id
-         ,column_count
-      )
-      SELECT s.name AS schema_name
-            , o.name AS table_name
-            , t.name AS datatype
-            , c.max_length
-            , c.precision
-            , c.scale
-            , c.is_computed
-            , c.is_filestream
-            , c.is_masked
-            , ISNULL(c.encryption_type,0) AS encryption_type
-            , c.is_sparse
-            , c.rule_object_id
-            , count(1) column_count
-         FROM  sys.objects o
-         JOIN  sys.schemas s
-            ON  s.schema_id = o.schema_id
-         JOIN  sys.columns c
-         ON  o.object_id = c.object_id
-         JOIN  sys.types t
-         ON  t.system_type_id = c.system_type_id AND t.user_type_id = c.user_type_id
-      WHERE o.type_desc = ''USER_TABLE''
-         AND t.system_type_id = t.user_type_id
-      GROUP BY s.name
-            , o.name
-            , t.name
-            , c.max_length
-            , c.precision
-            , c.scale
-            , c.is_computed
-            , c.is_filestream
-            , c.is_masked
-            , c.encryption_type
-            , c.is_sparse
-            , c.rule_object_id');
-      END;
-   END TRY
-   BEGIN CATCH
-      SELECT
-         host_name() as host_name,
-         db_name() as database_name,
-         'columnDatatypes' as module_name,
-         SUBSTRING(CONVERT(nvarchar,ERROR_NUMBER()),1,254) as error_number,
-         SUBSTRING(CONVERT(nvarchar,ERROR_SEVERITY()),1,254) as error_severity,
-         SUBSTRING(CONVERT(nvarchar,ERROR_STATE()),1,254) as error_state,
-         SUBSTRING(CONVERT(nvarchar,ERROR_MESSAGE()),1,512) as error_message;
-   END CATCH
-
-END
-
-SELECT
-   @PKEY as PKEY,
-   a.*,
-   @DMA_SOURCE_ID as dma_source_id,
-   @DMA_MANUAL_ID as dma_manual_id
-from #columnDatatypes a;
-
-IF OBJECT_ID('tempdb..#columnDatatypes') IS NOT NULL
-   DROP TABLE #columnDatatypes;
-=======
-   SELECT @CLOUDTYPE = 'AZURE';
-
-IF OBJECT_ID('tempdb..#columnDatatypes') IS NOT NULL 
-   DROP TABLE #COLUMNDATATYPES;
-
-CREATE TABLE #COLUMNDATATYPES
+select @VALIDDB = 0;
+
+select @DMA_SOURCE_ID = N'$(dmaSourceId)';
+
+select @DMA_MANUAL_ID = N'$(dmaManualId)';
+
+if @ASSESSMENT_DATABSE_NAME = 'all'
+select @ASSESSMENT_DATABSE_NAME = '%';
+
+if UPPER(@@VERSION) like '%AZURE%'
+select @CLOUDTYPE = 'AZURE';
+
+if OBJECT_ID('tempdb..#columnDatatypes') is not null drop table #COLUMNDATATYPES;
+create table #COLUMNDATATYPES
 (
-   DATABASE_NAME NVARCHAR(255) DEFAULT DB_NAME(),
+   DATABASE_NAME NVARCHAR(255) default DB_NAME(),
    SCHEMA_NAME NVARCHAR(255),
    TABLE_NAME NVARCHAR(255),
    DATATYPE NVARCHAR(255),
@@ -275,22 +76,26 @@
    COLUMN_COUNT NVARCHAR(255)
 );
 
-BEGIN
-   BEGIN
-      SELECT
-         @VALIDDB = COUNT(1)
-      FROM
-         SYS.DATABASES
-      WHERE
-         NAME NOT IN ('master', 'model', 'msdb', 'tempdb', 'distribution', 'reportserver', 'reportservertempdb', 'resource', 'rdsadmin')
-         AND NAME LIKE @ASSESSMENT_DATABSE_NAME
-         AND STATE = 0
-   END
-
-   BEGIN TRY 
-   IF @PRODUCT_VERSION > 12 AND @VALIDDB <> 0 AND @CLOUDTYPE = 'NONE'    
-      BEGIN
-      EXEC ('
+begin begin
+select @VALIDDB = count(1)
+from SYS.DATABASES
+where NAME not in (
+      'master',
+      'model',
+      'msdb',
+      'tempdb',
+      'distribution',
+      'reportserver',
+      'reportservertempdb',
+      'resource',
+      'rdsadmin'
+   )
+   and NAME like @ASSESSMENT_DATABSE_NAME
+   and STATE = 0
+end begin TRY if @PRODUCT_VERSION > 12
+and @VALIDDB <> 0
+and @CLOUDTYPE = 'NONE' begin exec (
+   '
          INSERT INTO #columnDatatypes (
             schema_name
             ,table_name
@@ -339,12 +144,15 @@
                , c.is_masked
                , c.encryption_type
                , c.is_sparse
-               , c.rule_object_id');
-   END;
-
-   IF @PRODUCT_VERSION <= 12 AND @VALIDDB <> 0 AND @CLOUDTYPE = 'NONE'
-      BEGIN
-      EXEC ('
+               , c.rule_object_id'
+);
+
+end;
+
+if @PRODUCT_VERSION <= 12
+and @VALIDDB <> 0
+and @CLOUDTYPE = 'NONE' begin exec (
+   '
          INSERT INTO #columnDatatypes (
             schema_name
             ,table_name
@@ -391,12 +199,15 @@
                , c.is_computed
                , c.is_filestream
                , c.is_sparse
-               , c.rule_object_id');
-   END;
-
-   IF @PRODUCT_VERSION >= 12 AND @VALIDDB <> 0 AND @CLOUDTYPE = 'AZURE'
-      BEGIN
-      EXEC ('
+               , c.rule_object_id'
+);
+
+end;
+
+if @PRODUCT_VERSION >= 12
+and @VALIDDB <> 0
+and @CLOUDTYPE = 'AZURE' begin exec (
+   '
          INSERT INTO #columnDatatypes (
             schema_name
             ,table_name
@@ -445,28 +256,26 @@
                , c.is_masked
                , c.encryption_type
                , c.is_sparse
-               , c.rule_object_id');
-   END;
-END TRY
-BEGIN CATCH 
-   SELECT
-      HOST_NAME() AS HOST_NAME,
-      DB_NAME() AS DATABASE_NAME,
-      'columnDatatypes' AS MODULE_NAME,
-      SUBSTRING(CONVERT(NVARCHAR, ERROR_NUMBER()), 1, 254) AS ERROR_NUMBER,
-      SUBSTRING(CONVERT(NVARCHAR, ERROR_SEVERITY()), 1, 254) AS ERROR_SEVERITY,
-      SUBSTRING(CONVERT(NVARCHAR, ERROR_STATE()), 1, 254) AS ERROR_STATE,
-      SUBSTRING(CONVERT(NVARCHAR, ERROR_MESSAGE()), 1, 512) AS ERROR_MESSAGE;
-END CATCH
-END;
-
-SELECT
-   @PKEY AS PKEY,
+               , c.rule_object_id'
+);
+
+end;
+
+end TRY begin CATCH
+select HOST_NAME() as HOST_NAME,
+   DB_NAME() as DATABASE_NAME,
+   'columnDatatypes' as MODULE_NAME,
+   SUBSTRING(convert(NVARCHAR, ERROR_NUMBER()), 1, 254) as ERROR_NUMBER,
+   SUBSTRING(convert(NVARCHAR, ERROR_SEVERITY()), 1, 254) as ERROR_SEVERITY,
+   SUBSTRING(convert(NVARCHAR, ERROR_STATE()), 1, 254) as ERROR_STATE,
+   SUBSTRING(convert(NVARCHAR, ERROR_MESSAGE()), 1, 512) as ERROR_MESSAGE;
+
+end CATCH
+end;
+
+select @PKEY as PKEY,
    A.*,
-   @DMA_SOURCE_ID AS DMA_SOURCE_ID,
-   @DMA_MANUAL_ID AS DMA_MANUAL_ID
-FROM #COLUMNDATATYPES A;
-
-IF OBJECT_ID('tempdb..#columnDatatypes') IS NOT NULL 
-   DROP TABLE #COLUMNDATATYPES;
->>>>>>> 5ae85790
+   @DMA_SOURCE_ID as DMA_SOURCE_ID,
+   @DMA_MANUAL_ID as DMA_MANUAL_ID
+from #COLUMNDATATYPES A;
+   if OBJECT_ID('tempdb..#columnDatatypes') is not null drop table #COLUMNDATATYPES;