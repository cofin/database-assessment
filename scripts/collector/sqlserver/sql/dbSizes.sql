/*
Copyright 2023 Google LLC

Licensed under the Apache License, Version 2.0 (the "License");
you may not use this file except in compliance with the License.
You may obtain a copy of the License at

    https://www.apache.org/licenses/LICENSE-2.0

Unless required by applicable law or agreed to in writing, software
distributed under the License is distributed on an "AS IS" BASIS,
WITHOUT WARRANTIES OR CONDITIONS OF ANY KIND, either express or implied.
See the License for the specific language governing permissions and
limitations under the License.

*/

SET NOCOUNT ON;
SET LANGUAGE us_english;

DECLARE @PKEY AS VARCHAR(256)
DECLARE @CLOUDTYPE AS VARCHAR(256)
DECLARE @ASSESSMENT_DATABSE_NAME AS VARCHAR(256)
DECLARE @PRODUCT_VERSION AS INTEGER
DECLARE @validDB AS INTEGER
DECLARE @DMA_SOURCE_ID AS VARCHAR(256)
DECLARE @DMA_MANUAL_ID AS VARCHAR(256)

SELECT @PKEY = N'$(pkey)';
SELECT @CLOUDTYPE = 'NONE';
SELECT @ASSESSMENT_DATABSE_NAME = N'$(database)';
SELECT @PRODUCT_VERSION = CONVERT(INTEGER, PARSENAME(CONVERT(nvarchar, SERVERPROPERTY('productversion')), 4));
SELECT @validDB = 0;
SELECT @DMA_SOURCE_ID = N'$(dmaSourceId)';
SELECT @DMA_MANUAL_ID = N'$(dmaManualId)';

IF @ASSESSMENT_DATABSE_NAME = 'all'
   SELECT @ASSESSMENT_DATABSE_NAME = '%'

IF UPPER(@@VERSION) LIKE '%AZURE%'
	SELECT @CLOUDTYPE = 'AZURE'

BEGIN
<<<<<<< HEAD
   BEGIN
      SELECT @validDB = COUNT(1)
      FROM sys.databases
      WHERE name NOT IN ('master','model','msdb','tempdb','distribution','reportserver', 'reportservertempdb','resource','rdsadmin')
      AND name like @ASSESSMENT_DATABSE_NAME
      AND state = 0
   END
=======
    BEGIN
        SELECT @validDB = COUNT(1)
        FROM sys.databases
        WHERE name NOT IN ('master','model','msdb','distribution','reportserver', 'reportservertempdb','resource','rdsadmin')
            AND name like @ASSESSMENT_DATABSE_NAME
            AND state = 0
    END
>>>>>>> 5ae85790

    BEGIN TRY
        IF @validDB <> 0
        BEGIN
        SELECT
            @PKEY as PKEY,
            sizing.*,
            @DMA_SOURCE_ID as dma_source_id,
            @DMA_MANUAL_ID as dma_manual_id
        FROM(
            SELECT
<<<<<<< HEAD
                @PKEY as PKEY,
                sizing.*,
                @DMA_SOURCE_ID as dma_source_id,
                @DMA_MANUAL_ID as dma_manual_id
            FROM(
            SELECT
=======
>>>>>>> 5ae85790
                db_name() AS database_name,
                type_desc,
                SUM(size/128.0) AS current_size_mb
            FROM sys.database_files sm
            WHERE db_name() NOT IN ('master', 'model', 'msdb','distribution','reportserver', 'reportservertempdb','resource','rdsadmin')
<<<<<<< HEAD
            AND type IN (0,1)
            AND EXISTS (SELECT 1 FROM sys.databases sd WHERE state = 0
            AND sd.name NOT IN ('master','model','msdb','distribution','reportserver', 'reportservertempdb','resource','rdsadmin')
            AND sd.name like @ASSESSMENT_DATABSE_NAME
            AND sd.state = 0
            AND sd.name =db_name())
=======
                AND type IN (0,1)
                AND EXISTS (SELECT 1
                FROM sys.databases sd
                WHERE state = 0
                    AND sd.name NOT IN ('master','model','msdb','distribution','reportserver', 'reportservertempdb','resource','rdsadmin')
                    AND sd.name like @ASSESSMENT_DATABSE_NAME
                    AND sd.state = 0
                    AND sd.name =db_name())
>>>>>>> 5ae85790
            GROUP BY type_desc) sizing
    END
    END TRY
    BEGIN CATCH
        IF ERROR_NUMBER() = 208 AND ERROR_SEVERITY() = 16 AND ERROR_STATE() = 1
            WAITFOR DELAY '00:00:00'
        ELSE
        SELECT
        host_name() as host_name,
        db_name() as database_name,
        'columnDatatypes' as module_name,
        SUBSTRING(CONVERT(nvarchar,ERROR_NUMBER()),1,254) as error_number,
        SUBSTRING(CONVERT(nvarchar,ERROR_SEVERITY()),1,254) as error_severity,
        SUBSTRING(CONVERT(nvarchar,ERROR_STATE()),1,254) as error_state,
        SUBSTRING(CONVERT(nvarchar,ERROR_MESSAGE()),1,512) as error_message
    END CATCH
END<|MERGE_RESOLUTION|>--- conflicted
+++ resolved
@@ -1,119 +1,119 @@
 /*
-Copyright 2023 Google LLC
+ Copyright 2023 Google LLC
+ 
+ Licensed under the Apache License, Version 2.0 (the "License");
+ you may not use this file except in compliance with the License.
+ You may obtain a copy of the License at
+ 
+ https://www.apache.org/licenses/LICENSE-2.0
+ 
+ Unless required by applicable law or agreed to in writing, software
+ distributed under the License is distributed on an "AS IS" BASIS,
+ WITHOUT WARRANTIES OR CONDITIONS OF ANY KIND, either express or implied.
+ See the License for the specific language governing permissions and
+ limitations under the License.
+ 
+ */
+set NOCOUNT on;
 
-Licensed under the Apache License, Version 2.0 (the "License");
-you may not use this file except in compliance with the License.
-You may obtain a copy of the License at
+set LANGUAGE us_english;
 
-    https://www.apache.org/licenses/LICENSE-2.0
+declare @PKEY as VARCHAR(256)
+declare @CLOUDTYPE as VARCHAR(256)
+declare @ASSESSMENT_DATABSE_NAME as VARCHAR(256)
+declare @PRODUCT_VERSION as INTEGER
+declare @validDB as INTEGER
+declare @DMA_SOURCE_ID as VARCHAR(256)
+declare @DMA_MANUAL_ID as VARCHAR(256)
+select @PKEY = N'$(pkey)';
 
-Unless required by applicable law or agreed to in writing, software
-distributed under the License is distributed on an "AS IS" BASIS,
-WITHOUT WARRANTIES OR CONDITIONS OF ANY KIND, either express or implied.
-See the License for the specific language governing permissions and
-limitations under the License.
+select @CLOUDTYPE = 'NONE';
 
-*/
+select @ASSESSMENT_DATABSE_NAME = N'$(database)';
 
-SET NOCOUNT ON;
-SET LANGUAGE us_english;
+select @PRODUCT_VERSION = convert(
+        INTEGER,
+        PARSENAME(
+            convert(nvarchar, SERVERPROPERTY('productversion')),
+            4
+        )
+    );
 
-DECLARE @PKEY AS VARCHAR(256)
-DECLARE @CLOUDTYPE AS VARCHAR(256)
-DECLARE @ASSESSMENT_DATABSE_NAME AS VARCHAR(256)
-DECLARE @PRODUCT_VERSION AS INTEGER
-DECLARE @validDB AS INTEGER
-DECLARE @DMA_SOURCE_ID AS VARCHAR(256)
-DECLARE @DMA_MANUAL_ID AS VARCHAR(256)
+select @validDB = 0;
 
-SELECT @PKEY = N'$(pkey)';
-SELECT @CLOUDTYPE = 'NONE';
-SELECT @ASSESSMENT_DATABSE_NAME = N'$(database)';
-SELECT @PRODUCT_VERSION = CONVERT(INTEGER, PARSENAME(CONVERT(nvarchar, SERVERPROPERTY('productversion')), 4));
-SELECT @validDB = 0;
-SELECT @DMA_SOURCE_ID = N'$(dmaSourceId)';
-SELECT @DMA_MANUAL_ID = N'$(dmaManualId)';
+select @DMA_SOURCE_ID = N'$(dmaSourceId)';
 
-IF @ASSESSMENT_DATABSE_NAME = 'all'
-   SELECT @ASSESSMENT_DATABSE_NAME = '%'
+select @DMA_MANUAL_ID = N'$(dmaManualId)';
 
-IF UPPER(@@VERSION) LIKE '%AZURE%'
-	SELECT @CLOUDTYPE = 'AZURE'
-
-BEGIN
-<<<<<<< HEAD
-   BEGIN
-      SELECT @validDB = COUNT(1)
-      FROM sys.databases
-      WHERE name NOT IN ('master','model','msdb','tempdb','distribution','reportserver', 'reportservertempdb','resource','rdsadmin')
-      AND name like @ASSESSMENT_DATABSE_NAME
-      AND state = 0
-   END
-=======
-    BEGIN
-        SELECT @validDB = COUNT(1)
-        FROM sys.databases
-        WHERE name NOT IN ('master','model','msdb','distribution','reportserver', 'reportservertempdb','resource','rdsadmin')
-            AND name like @ASSESSMENT_DATABSE_NAME
-            AND state = 0
-    END
->>>>>>> 5ae85790
-
-    BEGIN TRY
-        IF @validDB <> 0
-        BEGIN
-        SELECT
-            @PKEY as PKEY,
-            sizing.*,
-            @DMA_SOURCE_ID as dma_source_id,
-            @DMA_MANUAL_ID as dma_manual_id
-        FROM(
-            SELECT
-<<<<<<< HEAD
-                @PKEY as PKEY,
-                sizing.*,
-                @DMA_SOURCE_ID as dma_source_id,
-                @DMA_MANUAL_ID as dma_manual_id
-            FROM(
-            SELECT
-=======
->>>>>>> 5ae85790
-                db_name() AS database_name,
-                type_desc,
-                SUM(size/128.0) AS current_size_mb
-            FROM sys.database_files sm
-            WHERE db_name() NOT IN ('master', 'model', 'msdb','distribution','reportserver', 'reportservertempdb','resource','rdsadmin')
-<<<<<<< HEAD
-            AND type IN (0,1)
-            AND EXISTS (SELECT 1 FROM sys.databases sd WHERE state = 0
-            AND sd.name NOT IN ('master','model','msdb','distribution','reportserver', 'reportservertempdb','resource','rdsadmin')
-            AND sd.name like @ASSESSMENT_DATABSE_NAME
-            AND sd.state = 0
-            AND sd.name =db_name())
-=======
-                AND type IN (0,1)
-                AND EXISTS (SELECT 1
-                FROM sys.databases sd
-                WHERE state = 0
-                    AND sd.name NOT IN ('master','model','msdb','distribution','reportserver', 'reportservertempdb','resource','rdsadmin')
-                    AND sd.name like @ASSESSMENT_DATABSE_NAME
-                    AND sd.state = 0
-                    AND sd.name =db_name())
->>>>>>> 5ae85790
-            GROUP BY type_desc) sizing
-    END
-    END TRY
-    BEGIN CATCH
-        IF ERROR_NUMBER() = 208 AND ERROR_SEVERITY() = 16 AND ERROR_STATE() = 1
-            WAITFOR DELAY '00:00:00'
-        ELSE
-        SELECT
-        host_name() as host_name,
-        db_name() as database_name,
-        'columnDatatypes' as module_name,
-        SUBSTRING(CONVERT(nvarchar,ERROR_NUMBER()),1,254) as error_number,
-        SUBSTRING(CONVERT(nvarchar,ERROR_SEVERITY()),1,254) as error_severity,
-        SUBSTRING(CONVERT(nvarchar,ERROR_STATE()),1,254) as error_state,
-        SUBSTRING(CONVERT(nvarchar,ERROR_MESSAGE()),1,512) as error_message
-    END CATCH
-END+if @ASSESSMENT_DATABSE_NAME = 'all'
+select @ASSESSMENT_DATABSE_NAME = '%' if UPPER(@@VERSION) like '%AZURE%'
+select @CLOUDTYPE = 'AZURE' begin begin
+select @validDB = count(1)
+from sys.databases
+where name not in (
+        'master',
+        'model',
+        'msdb',
+        'distribution',
+        'reportserver',
+        'reportservertempdb',
+        'resource',
+        'rdsadmin'
+    )
+    and name like @ASSESSMENT_DATABSE_NAME
+    and state = 0
+end begin TRY if @validDB <> 0 begin
+select @PKEY as PKEY,
+    sizing.*,
+    @DMA_SOURCE_ID as dma_source_id,
+    @DMA_MANUAL_ID as dma_manual_id
+from(
+        select db_name() as database_name,
+            type_desc,
+            SUM(size / 128.0) as current_size_mb
+        from sys.database_files sm
+        where db_name() not in (
+                'master',
+                'model',
+                'msdb',
+                'distribution',
+                'reportserver',
+                'reportservertempdb',
+                'resource',
+                'rdsadmin'
+            )
+            and type in (0, 1)
+            and exists (
+                select 1
+                from sys.databases sd
+                where state = 0
+                    and sd.name not in (
+                        'master',
+                        'model',
+                        'msdb',
+                        'distribution',
+                        'reportserver',
+                        'reportservertempdb',
+                        'resource',
+                        'rdsadmin'
+                    )
+                    and sd.name like @ASSESSMENT_DATABSE_NAME
+                    and sd.state = 0
+                    and sd.name = db_name()
+            )
+        group by type_desc
+    ) sizing
+end
+end TRY begin CATCH if ERROR_NUMBER() = 208
+and ERROR_SEVERITY() = 16
+and ERROR_STATE() = 1 WAITFOR DELAY '00:00:00'
+else
+select host_name() as host_name,
+    db_name() as database_name,
+    'columnDatatypes' as module_name,
+    SUBSTRING(convert(nvarchar, ERROR_NUMBER()), 1, 254) as error_number,
+    SUBSTRING(convert(nvarchar, ERROR_SEVERITY()), 1, 254) as error_severity,
+    SUBSTRING(convert(nvarchar, ERROR_STATE()), 1, 254) as error_state,
+    SUBSTRING(convert(nvarchar, ERROR_MESSAGE()), 1, 512) as error_message
+end CATCH
+end