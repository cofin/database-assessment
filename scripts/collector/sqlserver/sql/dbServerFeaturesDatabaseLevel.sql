/*
Copyright 2023 Google LLC

Licensed under the Apache License, Version 2.0 (the "License");
you may not use this file except in compliance with the License.
You may obtain a copy of the License at

    https://www.apache.org/licenses/LICENSE-2.0

Unless required by applicable law or agreed to in writing, software
distributed under the License is distributed on an "AS IS" BASIS,
WITHOUT WARRANTIES OR CONDITIONS OF ANY KIND, either express or implied.
See the License for the specific language governing permissions and
limitations under the License.

*/

SET NOCOUNT ON;
SET LANGUAGE us_english;

DECLARE @PKEY AS VARCHAR(256)
DECLARE @CLOUDTYPE AS VARCHAR(256)
DECLARE @PRODUCT_VERSION AS INTEGER
DECLARE @TABLE_PERMISSION_COUNT AS INTEGER
DECLARE @ROW_COUNT_VAR AS INTEGER
DECLARE @DMA_SOURCE_ID AS VARCHAR(256)
DECLARE @DMA_MANUAL_ID AS VARCHAR(256)

SELECT @PKEY = N'$(pkey)';
SELECT @CLOUDTYPE = 'NONE';
SELECT @PRODUCT_VERSION = CONVERT(INTEGER, PARSENAME(CONVERT(nvarchar, SERVERPROPERTY('productversion')), 4));
SELECT @DMA_SOURCE_ID = N'$(dmaSourceId)';
SELECT @DMA_MANUAL_ID = N'$(dmaManualId)';

IF UPPER(@@VERSION) LIKE '%AZURE%'
	SELECT @CLOUDTYPE = 'AZURE'

<<<<<<< HEAD
IF OBJECT_ID('tempdb..#FeaturesEnabledDbLevel') IS NOT NULL
=======
IF OBJECT_ID('tempdb..#FeaturesEnabledDbLevel') IS NOT NULL  
>>>>>>> 5ae85790
   DROP TABLE #FeaturesEnabledDbLevel;

CREATE TABLE #FeaturesEnabledDbLevel
(
    database_name nvarchar(255) DEFAULT db_name(),
    feature_name NVARCHAR(40),
    is_enabled_or_used NVARCHAR(1),
    occurance_count INT
)

--Security Policies
BEGIN TRY
    exec('INSERT INTO #FeaturesEnabledDbLevel
            SELECT
                db_name(),
                ''SP'',
                CASE
                    WHEN count(*) > 0 THEN ''1''
                    ELSE ''0''
                END,
                CONVERT(int, count(*))
            FROM sys.security_policies
            WHERE is_enabled = 1') /* SQL Server 2016 (13.x) and above */ ;
END TRY
BEGIN CATCH
    IF ERROR_NUMBER() = 208 AND ERROR_SEVERITY() = 16 AND ERROR_STATE() = 1
    BEGIN
    exec('INSERT INTO #FeaturesEnabledDbLevel SELECT db_name(), ''SP'', ''0'', 0')
/* SQL Server 2014 (12.x) and below */
;
END
    ELSE
    BEGIN
    exec('INSERT INTO #FeaturesEnabledDbLevel SELECT db_name(), ''SP'', ''0'', 0')
/* SQL Server 2014 (12.x) and below */
;
END
END CATCH

--File Tables Detected
BEGIN TRY
    exec('INSERT INTO #FeaturesEnabledDbLevel
            SELECT
                db_name(),
                ''IsFileTablesEnabled'',
                CASE
                    WHEN count(*) > 0 THEN ''1''
                    ELSE ''0''
                END,
                CONVERT(int, count(*))
            FROM sys.filetables
            WHERE is_enabled = 1') /* SQL Server 2016 (13.x) and above */ ;
END TRY
BEGIN CATCH
    IF ERROR_NUMBER() = 208 AND ERROR_SEVERITY() = 16 AND ERROR_STATE() = 1
    BEGIN
    exec('INSERT INTO #FeaturesEnabledDbLevel SELECT db_name(), ''IsFileTablesEnabled'', ''0'', 0')
/* SQL Server 2014 (12.x) and below */
;
END
    ELSE
    BEGIN
    exec('INSERT INTO #FeaturesEnabledDbLevel SELECT db_name(), ''IsFileTablesEnabled'', ''0'', 0')
/* SQL Server 2014 (12.x) and below */
;
END
END CATCH

/* Collect permissions which are unsupported in CloudSQL SQL Server */
BEGIN
    BEGIN TRY
            exec('INSERT INTO #FeaturesEnabledDbLevel 
                SELECT
                    db_name(),
                    tmp.permission_name,
					CASE WHEN count(1) > 0 THEN 1 ELSE 0 END,
                    count(1)
                FROM (
                    SELECT
                        pr.name,
                        pr.type,
                        pr.type_desc,
                        dp.permission_name,
                        dp.type AS permission_type
                    FROM
                        sys.database_permissions dp
                        INNER JOIN sys.server_principals pr ON dp.grantee_principal_id = pr.principal_id
                    WHERE
                        pr.name NOT LIKE ''NT SERVICE\%''
                        AND dp.permission_name IN (''ADMINISTER BULK OPERATIONS'', ''ALTER ANY CREDENTIAL'', 
                        ''ALTER ANY EVENT NOTIFICATION'', ''ALTER ANY EVENT SESSION'', ''ALTER RESOURCES'', 
                        ''ALTER SETTINGS'', ''AUTHENTICATE SERVER'', ''CONTROL SERVER'', 
                        ''CREATE DDL EVENT NOTIFICATION'', ''CREATE ENDPOINT'', ''CREATE TRACE EVENT NOTIFICATION'', 
                        ''EXTERNAL ACCESS ASSEMBLY'', ''SHUTDOWN'', ''EXTERNAL ASSEMBLIES'', ''CREATE ASSEMBLY'')) tmp
                GROUP BY
                    tmp.permission_name');
    END TRY
    BEGIN CATCH
        IF ERROR_NUMBER() = 208 AND ERROR_SEVERITY() = 16 AND ERROR_STATE() = 1
            WAITFOR DELAY '00:00:00'
    END CATCH
END

SELECT
    @PKEY as PKEY,
    f.*,
    @DMA_SOURCE_ID as dma_source_id,
    @DMA_MANUAL_ID as dma_manual_id
FROM #FeaturesEnabledDbLevel f;

IF OBJECT_ID('tempdb..#FeaturesEnabledDbLevel') IS NOT NULL
   DROP TABLE #FeaturesEnabledDbLevel;<|MERGE_RESOLUTION|>--- conflicted
+++ resolved
@@ -1,58 +1,57 @@
 /*
-Copyright 2023 Google LLC
+ Copyright 2023 Google LLC
+ 
+ Licensed under the Apache License, Version 2.0 (the "License");
+ you may not use this file except in compliance with the License.
+ You may obtain a copy of the License at
+ 
+ https://www.apache.org/licenses/LICENSE-2.0
+ 
+ Unless required by applicable law or agreed to in writing, software
+ distributed under the License is distributed on an "AS IS" BASIS,
+ WITHOUT WARRANTIES OR CONDITIONS OF ANY KIND, either express or implied.
+ See the License for the specific language governing permissions and
+ limitations under the License.
+ 
+ */
+set NOCOUNT on;
 
-Licensed under the Apache License, Version 2.0 (the "License");
-you may not use this file except in compliance with the License.
-You may obtain a copy of the License at
+set LANGUAGE us_english;
 
-    https://www.apache.org/licenses/LICENSE-2.0
+declare @PKEY as VARCHAR(256)
+declare @CLOUDTYPE as VARCHAR(256)
+declare @PRODUCT_VERSION as INTEGER
+declare @TABLE_PERMISSION_COUNT as INTEGER
+declare @ROW_COUNT_VAR as INTEGER
+declare @DMA_SOURCE_ID as VARCHAR(256)
+declare @DMA_MANUAL_ID as VARCHAR(256)
+select @PKEY = N'$(pkey)';
 
-Unless required by applicable law or agreed to in writing, software
-distributed under the License is distributed on an "AS IS" BASIS,
-WITHOUT WARRANTIES OR CONDITIONS OF ANY KIND, either express or implied.
-See the License for the specific language governing permissions and
-limitations under the License.
+select @CLOUDTYPE = 'NONE';
 
-*/
+select @PRODUCT_VERSION = convert(
+        INTEGER,
+        PARSENAME(
+            convert(nvarchar, SERVERPROPERTY('productversion')),
+            4
+        )
+    );
 
-SET NOCOUNT ON;
-SET LANGUAGE us_english;
+select @DMA_SOURCE_ID = N'$(dmaSourceId)';
 
-DECLARE @PKEY AS VARCHAR(256)
-DECLARE @CLOUDTYPE AS VARCHAR(256)
-DECLARE @PRODUCT_VERSION AS INTEGER
-DECLARE @TABLE_PERMISSION_COUNT AS INTEGER
-DECLARE @ROW_COUNT_VAR AS INTEGER
-DECLARE @DMA_SOURCE_ID AS VARCHAR(256)
-DECLARE @DMA_MANUAL_ID AS VARCHAR(256)
+select @DMA_MANUAL_ID = N'$(dmaManualId)';
 
-SELECT @PKEY = N'$(pkey)';
-SELECT @CLOUDTYPE = 'NONE';
-SELECT @PRODUCT_VERSION = CONVERT(INTEGER, PARSENAME(CONVERT(nvarchar, SERVERPROPERTY('productversion')), 4));
-SELECT @DMA_SOURCE_ID = N'$(dmaSourceId)';
-SELECT @DMA_MANUAL_ID = N'$(dmaManualId)';
-
-IF UPPER(@@VERSION) LIKE '%AZURE%'
-	SELECT @CLOUDTYPE = 'AZURE'
-
-<<<<<<< HEAD
-IF OBJECT_ID('tempdb..#FeaturesEnabledDbLevel') IS NOT NULL
-=======
-IF OBJECT_ID('tempdb..#FeaturesEnabledDbLevel') IS NOT NULL  
->>>>>>> 5ae85790
-   DROP TABLE #FeaturesEnabledDbLevel;
-
-CREATE TABLE #FeaturesEnabledDbLevel
-(
-    database_name nvarchar(255) DEFAULT db_name(),
-    feature_name NVARCHAR(40),
-    is_enabled_or_used NVARCHAR(1),
-    occurance_count INT
-)
-
---Security Policies
-BEGIN TRY
-    exec('INSERT INTO #FeaturesEnabledDbLevel
+if UPPER(@@VERSION) like '%AZURE%'
+select @CLOUDTYPE = 'AZURE' if OBJECT_ID('tempdb..#FeaturesEnabledDbLevel') is not null drop table #FeaturesEnabledDbLevel;
+    create table #FeaturesEnabledDbLevel
+    (
+        database_name nvarchar(255) default db_name(),
+        feature_name NVARCHAR(40),
+        is_enabled_or_used NVARCHAR(1),
+        occurance_count INT
+    ) --Security Policies
+    begin TRY exec(
+        'INSERT INTO #FeaturesEnabledDbLevel
             SELECT
                 db_name(),
                 ''SP'',
@@ -62,26 +61,30 @@
                 END,
                 CONVERT(int, count(*))
             FROM sys.security_policies
-            WHERE is_enabled = 1') /* SQL Server 2016 (13.x) and above */ ;
-END TRY
-BEGIN CATCH
-    IF ERROR_NUMBER() = 208 AND ERROR_SEVERITY() = 16 AND ERROR_STATE() = 1
-    BEGIN
-    exec('INSERT INTO #FeaturesEnabledDbLevel SELECT db_name(), ''SP'', ''0'', 0')
+            WHERE is_enabled = 1'
+    )
+    /* SQL Server 2016 (13.x) and above */
+;
+
+end TRY begin CATCH if ERROR_NUMBER() = 208
+and ERROR_SEVERITY() = 16
+and ERROR_STATE() = 1 begin exec(
+    'INSERT INTO #FeaturesEnabledDbLevel SELECT db_name(), ''SP'', ''0'', 0'
+)
 /* SQL Server 2014 (12.x) and below */
 ;
-END
-    ELSE
-    BEGIN
-    exec('INSERT INTO #FeaturesEnabledDbLevel SELECT db_name(), ''SP'', ''0'', 0')
+
+end
+else begin exec(
+    'INSERT INTO #FeaturesEnabledDbLevel SELECT db_name(), ''SP'', ''0'', 0'
+)
 /* SQL Server 2014 (12.x) and below */
 ;
-END
-END CATCH
 
---File Tables Detected
-BEGIN TRY
-    exec('INSERT INTO #FeaturesEnabledDbLevel
+end
+end CATCH --File Tables Detected
+begin TRY exec(
+    'INSERT INTO #FeaturesEnabledDbLevel
             SELECT
                 db_name(),
                 ''IsFileTablesEnabled'',
@@ -91,27 +94,31 @@
                 END,
                 CONVERT(int, count(*))
             FROM sys.filetables
-            WHERE is_enabled = 1') /* SQL Server 2016 (13.x) and above */ ;
-END TRY
-BEGIN CATCH
-    IF ERROR_NUMBER() = 208 AND ERROR_SEVERITY() = 16 AND ERROR_STATE() = 1
-    BEGIN
-    exec('INSERT INTO #FeaturesEnabledDbLevel SELECT db_name(), ''IsFileTablesEnabled'', ''0'', 0')
+            WHERE is_enabled = 1'
+)
+/* SQL Server 2016 (13.x) and above */
+;
+
+end TRY begin CATCH if ERROR_NUMBER() = 208
+and ERROR_SEVERITY() = 16
+and ERROR_STATE() = 1 begin exec(
+    'INSERT INTO #FeaturesEnabledDbLevel SELECT db_name(), ''IsFileTablesEnabled'', ''0'', 0'
+)
 /* SQL Server 2014 (12.x) and below */
 ;
-END
-    ELSE
-    BEGIN
-    exec('INSERT INTO #FeaturesEnabledDbLevel SELECT db_name(), ''IsFileTablesEnabled'', ''0'', 0')
+
+end
+else begin exec(
+    'INSERT INTO #FeaturesEnabledDbLevel SELECT db_name(), ''IsFileTablesEnabled'', ''0'', 0'
+)
 /* SQL Server 2014 (12.x) and below */
 ;
-END
-END CATCH
 
+end
+end CATCH
 /* Collect permissions which are unsupported in CloudSQL SQL Server */
-BEGIN
-    BEGIN TRY
-            exec('INSERT INTO #FeaturesEnabledDbLevel 
+begin begin TRY exec(
+    'INSERT INTO #FeaturesEnabledDbLevel 
                 SELECT
                     db_name(),
                     tmp.permission_name,
@@ -135,20 +142,17 @@
                         ''CREATE DDL EVENT NOTIFICATION'', ''CREATE ENDPOINT'', ''CREATE TRACE EVENT NOTIFICATION'', 
                         ''EXTERNAL ACCESS ASSEMBLY'', ''SHUTDOWN'', ''EXTERNAL ASSEMBLIES'', ''CREATE ASSEMBLY'')) tmp
                 GROUP BY
-                    tmp.permission_name');
-    END TRY
-    BEGIN CATCH
-        IF ERROR_NUMBER() = 208 AND ERROR_SEVERITY() = 16 AND ERROR_STATE() = 1
-            WAITFOR DELAY '00:00:00'
-    END CATCH
-END
+                    tmp.permission_name'
+);
 
-SELECT
-    @PKEY as PKEY,
+end TRY begin CATCH if ERROR_NUMBER() = 208
+and ERROR_SEVERITY() = 16
+and ERROR_STATE() = 1 WAITFOR DELAY '00:00:00'
+end CATCH
+end
+select @PKEY as PKEY,
     f.*,
     @DMA_SOURCE_ID as dma_source_id,
     @DMA_MANUAL_ID as dma_manual_id
-FROM #FeaturesEnabledDbLevel f;
-
-IF OBJECT_ID('tempdb..#FeaturesEnabledDbLevel') IS NOT NULL
-   DROP TABLE #FeaturesEnabledDbLevel;+from #FeaturesEnabledDbLevel f;
+    if OBJECT_ID('tempdb..#FeaturesEnabledDbLevel') is not null drop table #FeaturesEnabledDbLevel;