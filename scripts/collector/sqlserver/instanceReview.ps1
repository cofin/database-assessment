--- conflicted
+++ resolved
@@ -87,14 +87,6 @@
     }
 }
 
-<<<<<<< HEAD
-if (([string]::IsNullorEmpty($collectionUserPass)) -or ([string]$collectionUserPass -eq "false")) {
-    Write-Output ""
-    Write-Output "Collection Username password parameter is not provided"
-    $passPrompt = Read-Host 'Please enter your password' -AsSecureString
-    $collectionUserPass = [Runtime.InteropServices.Marshal]::PtrToStringAuto([Runtime.InteropServices.Marshal]::SecureStringToBSTR($passPrompt))
-    Write-Output ""
-=======
 if ((([string]::IsNullorEmpty($collectionUserPass)) -or ([string]$collectionUserPass -eq "false")) -and (-not $useWindowsAuthentication)) {
     if ([string]($collectionUserName) -ne $(whoami)) {
         Write-Output ""
@@ -143,7 +135,6 @@
     Write-Host "#                                                           #"
     Write-Host "#############################################################"
     Write-Host ""
->>>>>>> 5ae85790
 }
 
 if ([string]::IsNullorEmpty($serverName)) {
@@ -225,11 +216,7 @@
 $isValidSQLInstanceVersion = $validSQLInstanceVersionCheckValues[0]
 $isCloudOrLinuxHost = $validSQLInstanceVersionCheckValues[1]
 
-<<<<<<< HEAD
-$op_version = "4.3.29"
-=======
 $op_version = "4.3.31" 
->>>>>>> 5ae85790
 
 if ([string]($isValidSQLInstanceVersion) -eq "N") {
     Write-Host "#############################################################"
@@ -463,13 +450,8 @@
 }
 else {
     WriteLog -logLocation $foldername\$logFile -logMessage "Retrieving SQL Server Transaction Log Backup Info..." -logOperation "BOTH"
-<<<<<<< HEAD
-    sqlcmd -S $serverName -i sql\dbServerTranLogBackupCountByDayByHour.sql -d msdb -U $collectionUserName -P $collectionUserPass -C -l 30 -W -m 1 -u -w 32768 -v pkey=$pkey dmaSourceId=$dmaSourceId dmaManualId=$manualUniqueId -s"|" | findstr /v /c:"---" > $foldername\$tranLogBkupCountByDayByHour
-    sqlcmd -S $serverName -i sql\dbServerTranLogBackupSizeByDayByHour.sql -d msdb -U $collectionUserName -P $collectionUserPass -C -l 30 -W -m 1 -u -w 32768 -v pkey=$pkey dmaSourceId=$dmaSourceId dmaManualId=$manualUniqueId -s"|" | findstr /v /c:"---" > $foldername\$tranLogBkupSizeByDayByHour
-=======
     sqlcmd -S $serverName -i sql\dbServerTranLogBackupCountByDayByHour.sql -d msdb -C -l 30 -W -m 1 -u -w 32768 -v pkey=$pkey dmaSourceId=$dmaSourceId dmaManualId=$manualUniqueId -s"|" | findstr /v /c:"---" > $foldername\$tranLogBkupCountByDayByHour
     sqlcmd -S $serverName -i sql\dbServerTranLogBackupSizeByDayByHour.sql -d msdb -C -l 30 -W -m 1 -u -w 32768 -v pkey=$pkey dmaSourceId=$dmaSourceId dmaManualId=$manualUniqueId -s"|" | findstr /v /c:"---" > $foldername\$tranLogBkupSizeByDayByHour    
->>>>>>> 5ae85790
 }
 
 ### First establish headers for the collection files which could execute against multiple databases in the instance
