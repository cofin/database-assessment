--- conflicted
+++ resolved
@@ -304,12 +304,7 @@
                 df['JOBPARAMS'] = str(vars(args))
 
             # Import the given CSV fileName into
-<<<<<<< HEAD
-            sucessImport,importresults = importDataframeToBQ(gcpProjectName,bqDataset,str(tableName).lower(),tableSchemas,dbAssessmentDataframes[tableName],transformersParameters,importresults)
-=======
-            sucessImport = importDataframeToBQ(gcpProjectName,bqDataset,str(tableName).lower(),tableSchemas,dbAssessmentDataframes[tableName],transformersParameters,args)
-
->>>>>>> 36186220
+            sucessImport,importresults = importDataframeToBQ(gcpProjectName,bqDataset,str(tableName).lower(),tableSchemas,dbAssessmentDataframes[tableName],transformersParameters,args,importresults)
             if sucessImport:
                 tablesImported[str(tableName).lower()] = "IMPORTED_FROM_DATAFRAME"
 
@@ -321,11 +316,7 @@
         return False, tablesImported,importresults
 
 
-<<<<<<< HEAD
-def importDataframeToBQ(gcpProjectName,bqDataset,tableName,tableSchemas,df,transformersParameters,importresults):
-=======
-def importDataframeToBQ(gcpProjectName,bqDataset,tableName,tableSchemas,df,transformersParameters,args):
->>>>>>> 36186220
+def importDataframeToBQ(gcpProjectName,bqDataset,tableName,tableSchemas,df,transformersParameters,args,importresults):
 
     # Getting table schema
     try:
@@ -473,14 +464,10 @@
 
             # Import the given CSV fileName into 
             print ('\nThe filename {} is being imported to Big Query.'.format(fileName))
-<<<<<<< HEAD
-
-            sucessImport, tmpresultfromfn=importCSVToBQ(gcpProjectName,bqDataset,tableName,fileName,skipLeadingRows,autoDetect,tableSchemas,importresults)
+
+            sucessImport, tmpresultfromfn=importCSVToBQ(gcpProjectName,bqDataset,tableName,fileName,skipLeadingRows,autoDetect,tableSchemas,args,importresults)
             if sucessImport is True:
                 importresults=tmpresultfromfn
-=======
-            importCSVToBQ(gcpProjectName,bqDataset,tableName,fileName,skipLeadingRows,autoDetect,tableSchemas,args)
->>>>>>> 36186220
 
         else:
 
@@ -488,13 +475,7 @@
             
     return True,importresults
 
-<<<<<<< HEAD
-def importCSVToBQ(gcpProjectName,bqDataset,tableName,fileName,skipLeadingRows,autoDetect,tableSchemas,importresults):
-=======
-    return True
-
-def importCSVToBQ(gcpProjectName,bqDataset,tableName,fileName,skipLeadingRows,autoDetect,tableSchemas,args):
->>>>>>> 36186220
+def importCSVToBQ(gcpProjectName,bqDataset,tableName,fileName,skipLeadingRows,autoDetect,tableSchemas,args,importresults):
 # This function will import the CSV file into the Big Query using the proper project.dataset.tablename
 # A Big Query Job is created for it
 
