# Copyright 2021 Google LLC
#
# Licensed under the Apache License, Version 2.0 (the "License");
# you may not use this file except in compliance with the License.
# You may obtain a copy of the License at
#
#     https://www.apache.org/licenses/LICENSE-2.0
#
# Unless required by applicable law or agreed to in writing, software
# distributed under the License is distributed on an "AS IS" BASIS,
# WITHOUT WARRANTIES OR CONDITIONS OF ANY KIND, either express or implied.
# See the License for the specific language governing permissions and
# limitations under the License.


# Basic python built-in libraries to enable read, write and manipulate files in the OS
import json
import os
import glob
import sys
import pandas as pd
import datetime
# ct stores current time
ct = datetime.datetime.now()
import rules_engine as rengine
# Manages command line flags and arguments
import argparse

# Regular expression
import re

# Big Query Library Used to Import CSV files
from google.cloud import bigquery
from google.api_core.exceptions import Conflict

client = None # Declare this at the top after import statements

# Setting client info for Google APIs
import set_client_info

# Rules engine
import rules_engine

# Importing Optimus Prime Version
import version

# Information for analytics and tool improvement
__version__= version.__version__

# Messages handling
import logging
logging.getLogger().setLevel(level=logging.INFO)

# Beautiful table 
from beautifultable import BeautifulTable

# pandas for dataframe 
import pandas as pd
import numpy as np 

#For processing of Beautiful Table Data
import sqlite3



def get_bigqueryClient():
    global client
    if not client:
        client = bigquery.Client(client_info=set_client_info.get_http_client_info())
    return client

def getVersion():

    return __version__


def consolidateLos(args, transformersTablesSchema):

# This function intents to consolidate the collected files into a single large file to facilidate importing the data to Big Query

    # Creating Hash Table with all expected tableName schemas to be imported
    tableSchemas = {}
    tableSchemas = getBQJobConfig(transformersTablesSchema, 'REGULAR')

    # Counting all processed files
    fileCounter = 0

    # For all expected tables we will look for related OS files. So, we will process all files related to a given expected tableName, then move to the next
    for tableName in tableSchemas:

        fileCounter = fileCounter + 1

        # Using the expected tableName to look for files in the OS in the directory passed in -fileslocation (default dbResults)
        csvFilesLocationPattern = str(getattr(args,'fileslocation')) + '/opdb*' + str(tableName) + '*.log'

        # Generating a list with all found OS filenames
        fileList = getAllFilesByPattern(csvFilesLocationPattern)

        # To control how many files are being processed and identify the first processed file since it needs to bring the headers
        fileTableCounter = 0

        # Processing one file at a time for the expected tableName
        for fileName in fileList:

            # File Counter
            fileTableCounter = fileTableCounter + 1

            # Final table name from the CSV file names
            tableName = getObjNameFromFiles(fileName,'__',1)

            # Filename to be used to name consolidated file
            targetFileNameConsolidated = str(getattr(args,'fileslocation')) + '/opalldb__' + str(tableName) + '__consolidate.log'

            # Checks if file already exists in the first matching file found because the other files need to append to existent one.
            if fileTableCounter == 1:

                # If already exists delete the file
                if os.path.exists(targetFileNameConsolidated):
                    
                    print('The file {} already exists. It is going to be overwritten.'.format(targetFileNameConsolidated))
                    os.remove(targetFileNameConsolidated)

            # This is the file that will be used to be consolidated
            fileConsolidated = open(targetFileNameConsolidated,'a')

            # This file was found in the OS. The content of this file will be merged/consolidated into fileConsolidated
            fileToBeConsolidated = open(fileName, 'r')

            # Breaking it down into lines because first two lines must be skipped for all of the files (expect first file merged)
            # Since those files are expected to be small (< 10k lines) no performance issue is expected
            linesToBeConsolidated = []
            linesToBeConsolidated = fileToBeConsolidated.readlines()

            # To control how many lines are being processed and identify the first processed lines since it needs to skip it eventually
            lineCounter = 0
            for line in linesToBeConsolidated:

                # Line counters to be used to skip unecessary lines
                lineCounter = lineCounter + 1

                # Not processing first lines due to expected CSV headers. Except for the first file.
                if lineCounter <= 2 and fileTableCounter > 1:
                    
                    continue
                
                # Writting up the line from linesToBeConsolidated into fileConsolidated
                fileConsolidated.write(line)


            # Closing file handle
            fileToBeConsolidated.close()

            # Closing file handle
            fileConsolidated.close()

    print ('\nThe total files consolidated are {}. \nAll files are located in {}'.format(str(fileCounter),str(getattr(args,'fileslocation'))))

    return True


def createOptimusPrimeViewsTransformers(gcpProjectName,bqDataset,view_name,view_query,recreateviews=False):
# This function intents to create all views found in the opViews directory. The views creation must follow opConfig/transformers.json

    client = bigquery.Client()

    if gcpProjectName is None:
        # In case projectname is not provided in the arguments
        view_id = str(client.project) + '.' + str(bqDataset) + '.' + view_name
        gcpProjectName = str(client.project)
    else:
        # If projectname is provided in the arguments
        view_id = str(gcpProjectName) + '.' + str(bqDataset) + '.' + view_name
    
    # Creating the JOB to create view in Big Query
    view = bigquery.Table(view_id)

    # Extracting the view text and replacing the string ${dataset}/${projectname} by the proper dataset independent of case sensitive
    pattern = re.compile(re.escape('${dataset}'), re.IGNORECASE)
    view_query = pattern.sub(str(bqDataset), view_query)
    pattern = re.compile(re.escape('${projectname}'), re.IGNORECASE)
    view_query = pattern.sub(str(gcpProjectName), view_query)
    #source_id = 'optimusprime-migrations.consolidate_test.dbsummary'
    #view_query = f"SELECT pkey, dbid FROM `{source_id}`"

    view.view_query = view_query

    try:
        # Make an API request to create the view.
        if recreateviews == True:
            
            # Delete it first. In case view does not exist, it might raise error. we can bypass this error by setting not_found_ok = True and move on to create view in next steps
            print("Deleting view {} to re-create it.".format(view_name))
            view_ref = client.delete_table(view,not_found_ok=True)
            view = client.create_table(view)  # exists_ok Defaults to false, so is the reason by default setting recreateviews=False in function params
            print("Created {}: {}".format(view.table_type,str(view.reference)))
            
    except Conflict as error:
        print("View {} already exists.\n".format(str(view.reference)))
        #view = client.update_table(view, ['view_query'])
        return False
    except:
        print("View {} count not be created. See DDL below:\n".format(str(view.reference)))
        print(view_query)
        return False

    return True

def createOptimusPrimeViewsFromOS(gcpProjectName,bqDataset):
# This function intents to create all views found in the opViews directory. The views creation must follow opViews/<filename> order

    #print ('\nPreparing to create Optimus Prime SQL Views\n')
    
    # store all files found in the OS
    fileList = []

    # Searching for all matching files in the default views location
    filePattern = 'opViews/optimus_createView*.sql'

    # List with all views to be created
    fileList = getAllFilesByPattern(filePattern)
    
    if len(fileList) == 0:
        #print('\nWARNING: No views found to be created at expected location: {}. Please make sure you the location is correct.'.format(filePattern))
        # Returns False if cannot create views    
        return False
    
    else:

        client = bigquery.Client()

        # Sorting list to make sure the proper view creation
        fileList.sort()

        # Looping to iterate all view files found in the OS to be created. Also, to extract the proper view name out of them.
        for viewFileName in fileList:

            # Extracting the proper view name to be created in Big Query based out of OS view filename
            view_name = str(getObjNameFromFiles(viewFileName,'__',1)).replace('.sql','')

            print ('Preparing to process {} and create the view name {}'.format(viewFileName,view_name))

            
            if gcpProjectName is None:
                # In case projectname is not provided in the arguments
                view_id = str(client.project) + '.' + str(bqDataset) + '.' + view_name
            else:
                # If projectname is provided in the arguments
                view_id = str(gcpProjectName) + '.' + str(bqDataset) + '.' + view_name
            
            # Creating the JOB to create view in Big Query
            view = bigquery.Table(view_id)

            # Extracting the view text and replacing the string ${dataset} by the proper dataset
            with open(viewFileName, "r") as view_content:
                view.view_query = view_content.read().replace('${dataset}',str(bqDataset))

            try:
                # Make an API request to create the view.
                view = client.create_table(view)
                print("Created {}: {}".format(view.table_type,str(view.reference)))
                print("\n")
            except Conflict as error:
                print("View {} already exists.\n".format(str(view.reference)))


        return True 
    

def getAllFilesByPattern(filePattern):
# This function intends to get the name of all files in the OS and return a list of strings

    # Get all matching files and creates a list returning it   
    return glob.glob(filePattern)

def importAllDataframeToBQ(args,gcpProjectName,bqDataset,transformersTablesSchema,dbAssessmentDataframes,transformersParameters,importresults):

    # Tracking tableNames Imported to Big Query
    tablesImported = {}

    if args.fromdataframe:

        print ('\nPreparing to import DATAFRAMES to BigQuery\n')

        # Creating Hash Table with all expected table schemas to be imported
        tableSchemas = {}
        
        # Always AUTO because we never know the column order in which the dataframe will be
        #transformersTablesSchema = rules_engine.processSchemaDetection('AUTO',transformersTablesSchema, None, str(tableName).lower(), df)
        
        #tableSchemas = getBQJobConfig(transformersTablesSchema,'DATAFRAME')



        for tableName in dbAssessmentDataframes:

            print ('\nThe dataframe {} is being imported to Big Query.'.format(tableName))

            if str(tableName).lower() in transformersParameters["do_not_import"]:

                print ('Table name {} is being SKPIPED accordingly with transformers.json do_not_import parameter')

                continue

            if str(tableName).lower()  =="opkeylog":
                df = dbAssessmentDataframes[tableName]
                df['CMNT']= transformersParameters['importcomment']
                df['LOADTOBQDATE']= ct
                df['JOBPARAMS'] = str(vars(args))

            # Import the given CSV fileName into
            sucessImport,importresults = importDataframeToBQ(gcpProjectName,bqDataset,str(tableName).lower(),tableSchemas,dbAssessmentDataframes[tableName],transformersParameters,args,importresults)
            if sucessImport:
                tablesImported[str(tableName).lower()] = "IMPORTED_FROM_DATAFRAME"


        return True, tablesImported,importresults

    else:

        return False, tablesImported,importresults


def importDataframeToBQ(gcpProjectName,bqDataset,tableName,tableSchemas,df,transformersParameters,args,importresults):

    # Getting table schema
    try:

        # in case there is nothing to be imported
        if str(tableName).lower() in transformersParameters["do_not_import"]:

            return True

        # Creating Hash Table with all expected table schemas to be imported
        tableSchemas = {}
        transformersTablesSchemaDataframe = {}
        

        dfColumns = df.columns
        dfNewColumns = []

        # Changing column names that are not supported in Big Query.
        # Ideally this fix should be in the collection script
        for column in dfColumns:

            column = column.replace('(1)','')
            column = column.replace('(X=5%)','')
            column = column.replace('#','')

            dfNewColumns.append(column)

        df.columns = dfNewColumns

        # Always AUTO because we never know the column order in which the dataframe will be
        transformersTablesSchemaDataframe = rules_engine.processSchemaDetection('FILLGAP',transformersTablesSchemaDataframe, None, str(tableName).lower(), df)
        
        tableSchemas = getBQJobConfig(transformersTablesSchemaDataframe,'DATAFRAME')


        schema = tableSchemas[str(tableName).lower()]

    except KeyError:
        # In case there is not expected table schema found in getBQJobConfig function
        print ('\nWARNING: The dataframe "{}" could not be imported to Big Query.'.format(tableName))
        print ('The table name "{}" cannot be imported because it does not have table schema in transformers.json. So, it will be skipped.\n'.format(tableName))
        importresults=populateBT(tableName,df,'importDataframeToBQ','isFile','fromimportDataframeToBQ',-1,importresults,args)
        return False,importresults

    try:
        df = df.astype(str)
    except:
        print ('\nWARNING: The dataframe "{}" could not be converted to STRING.'.format(tableName))

    if str(tableName).lower() =="opkeylog":
        # Construct a BigQuery client object with API Call to track Tool usage
        client = bigquery.Client(client_info=set_client_info.get_http_client_info())
    else:
        client = bigquery.Client()

    # Adding Project and Dataset based on arguments 
    # table_id to the ID of the table to create.
    if gcpProjectName is not None:
        table_id = str(gcpProjectName) + '.' + str(bqDataset) + '.' + str(tableName)
    
    # In case projectname was passed as argument. Then, it tries to get the default project for the [service] account being used
    else:
        table_id = str(client.project) + '.' + str(bqDataset) + '.' + str(tableName)

    # Changed default to from WRITE_TRUNCATE to WRITE_APPEND in args.loadtype. 
    write_disposition=str(args.loadtype).upper()
    schema_updateOptions=[]
    file_format=bigquery.SourceFormat.CSV
    if str(tableName).lower() =="opkeylog":
        ## OpkeyLog is a load stats table so rows would be appended and if any schema change is there, the update of schema would be allowed
        schema_updateOptions = [bigquery.SchemaUpdateOption.ALLOW_FIELD_ADDITION]
        write_disposition="WRITE_APPEND"

    job_config = bigquery.LoadJobConfig(
        # Specify a (partial) schema. All columns are always written to the
        # table. The schema is used to assist in data type definitions.
        schema=schema,
        schema_update_options = schema_updateOptions,
        # Optionally, set the write disposition. BigQuery appends loaded rows
        # to an existing table by default, but with WRITE_TRUNCATE write
        # disposition it replaces the table with the loaded data.
        write_disposition=write_disposition
        #,
        #field_delimiter = ";",
        #source_format = file_format
    )

    job = client.load_table_from_dataframe(
        df, table_id, job_config=job_config
    )  # Make an API request.
    job.result()  # Wait for the job to complete.

    table = client.get_table(table_id)  # Make an API request.
    print(
        "Loaded {} rows and {} columns to {}".format(
            table.num_rows, len(table.schema), table_id
        )
    )

    importresults=populateBT(tableName,df,'importDataframeToBQ','isFile','fromimportDataframeToBQ',-1,importresults,args)

    # Returns True if sucessfull 
    return True,importresults

def adddetails(fileName,args,params,tableHeader):
    df = pd.read_csv(fileName, sep=str(args.sep), skiprows=2, na_values='n/a', keep_default_na=True, skipinitialspace = True, names = tableHeader, index_col=False)
    if params['importcomment']:
        df["CMNT"] = params['importcomment']
    df['LOADTOBQDATE']= ct
    df['JOBPARAMS'] = str(vars(args))
    df.to_csv(fileName,index=False, sep=str(args.sep))
    line=""
    with open(fileName, 'r+') as f:
        content = f.read()
        f.seek(0, 0)
        f.write(line.rstrip('\r\n') + '\n' + content)

def importAllCSVsToBQ(gcpProjectName,bqDataset,fileList,transformersTablesSchema,skipLeadingRows,transformersParameters,args,importresults):
# This function receives a list of files to import to Big Query, then it calls importCSVToBQ to import table/file by table/file

    print ('\nPreparing to upload CSV files\n')

    # Creating Hash Table with all expected table schemas to be imported
    tableSchemas = {}
    tableSchemas = getBQJobConfig(transformersTablesSchema, 'REGULAR')

    fileList.sort()

    # Getting the name of the target table_name to import the data based on the filename from OS
    for fileName in fileList:
        
        # Default Big Query Job Configurations for Optimus Prime CSV files
        autoDetect = 'True'

        # Final table name from the CSV file names
        tableName = getObjNameFromFiles(fileName,'__',1)

        importTable = True
        doNotImportList = [table.strip().lower() for table in transformersParameters['do_not_import']]

        if str(tableName).lower()  =="opkeylog":
            ##skipLeadingRows=1
            tableHeaders = rengine.getDFHeadersFromTransformers(str(tableName).lower(),transformersTablesSchema)
            tableHeader = [header.upper() for header in tableHeaders]
            adddetails(fileName,args,transformersParameters,tableHeader)

        if tableName.lower() not in doNotImportList:

            # Import the given CSV fileName into 
            print ('\nThe filename {} is being imported to Big Query.'.format(fileName))

            sucessImport, importresults=importCSVToBQ(gcpProjectName,bqDataset,tableName,fileName,skipLeadingRows,autoDetect,tableSchemas,args,importresults)

        else:

            print ('\nThe filename {} is being SKIPPED accordingly with parameter {} from transformers.json.'.format(fileName,'do_not_import'))
            
    return True,importresults

def importCSVToBQ(gcpProjectName,bqDataset,tableName,fileName,skipLeadingRows,autoDetect,tableSchemas,args,importresults):
# This function will import the CSV file into the Big Query using the proper project.dataset.tablename
# A Big Query Job is created for it

    # Getting table schema
    try:
        schema = tableSchemas[tableName]
    except KeyError:
        # In case there is not expected table schema found in getBQJobConfig function
        print ('\nWARNING: The filename "{}" could not be imported to Big Query.'.format(fileName))
        print ('The table name "{}" cannot be imported because it does not have table schema in transformers.json. So, it will be skipped.\n'.format(tableName))
        return False

    if str(tableName).lower() =="opkeylog":
        # Construct a BigQuery client object with API Call to track Tool usage
        client = bigquery.Client(client_info=set_client_info.get_http_client_info(), project=gcpProjectName)
    else:
        # Construct a BigQuery client object.
        client = bigquery.Client(project=gcpProjectName)


    # Adding Project and Dataset based on arguments 
    # table_id to the ID of the table to create.
    if gcpProjectName is not None:
        table_id = str(gcpProjectName) + '.' + str(bqDataset) + '.' + str(tableName)
    
    # In case projectname was passed as argument. Then, it tries to get the default project for the [service] account being used
    else:
        table_id = str(client.project) + '.' + str(bqDataset) + '.' + str(tableName)
    
    schema_updateOptions=[]
    field_delimiter = str(args.sep)
    write_disposition = str(args.loadtype).upper()
    
    if str(tableName).lower() == "opkeylog":
        ## OpkeyLog is a load stats table so rows would be appended and if any schema change is there, the update of schema would be allowed
        schema_updateOptions = [bigquery.SchemaUpdateOption.ALLOW_FIELD_ADDITION]
   
   # OP Internal Configuration Files
    elif str(tableName).lower() in ("optimusconfig_bms_machinesizes","optimusconfig_network_to_gcp"):
        write_disposition = "WRITE_TRUNCATE"
        field_delimiter = ","

    
    job_config = bigquery.LoadJobConfig(
        schema=schema,
        skip_leading_rows=skipLeadingRows,
        schema_update_options = schema_updateOptions,
        # The source format defaults to CSV, so the line below is optional.
        source_format=bigquery.SourceFormat.CSV,
        field_delimiter = field_delimiter,
        write_disposition = write_disposition
    )


    with open(fileName, "rb") as source_file:

        try:
            load_job = client.load_table_from_file(source_file, table_id, job_config=job_config)
        except Exception as importErr:
            print ('\n FAILED: Optimus Prime could not import the filename "{}" into "{}" because of the error "{}".\n'.format(fileName,table_id,importErr))

            print ('   Table Schema = {}'.format(schema))

            importresults=populateBT(tableName,'isFile','importDataframeToBQ',fileName,'fromimportCSVToBQ',-1,importresults,args)

            return False,importresults

    try:
        load_job.result()  # Waits for the job to complete.
    except Exception as genericLoadErr:
        print ('\n FAILED: Optimus Prime could not import the filename "{}" into "{}" because of the error "{}".\n'.format(fileName,table_id,genericLoadErr))
        importresults=populateBT(tableName,'isFile','importDataframeToBQ',fileName,'fromimportCSVToBQ',-1,importresults,args)
        return False,importresults

    destination_table = client.get_table(table_id)  # Make an API request.
    print("Loaded {} rows into: {}".format(destination_table.num_rows,destination_table.reference))

    importresults=populateBT(tableName,'isFile','importDataframeToBQ',fileName,'fromimportCSVToBQ',destination_table.num_rows,importresults,args)

    # returns True if processing is successfully
    return True,importresults


def getTableRef(dataset,tableName,projectName):
    
    if projectName:
        return f"{projectName}.{dataset}.{tableName}"

    return  f"{client.project}.{dataset}.{tableName}"

def getObjNameFromFiles(fileName,splitterChar,pos):
    # This function returns a string based on a string splitted(Created a list) by a given character. Then, it returns the desired index position of the list.

    #return fileName.split(splitterChar)[pos]
    splits = fileName.split(splitterChar)

    if len(splits) >= pos:
        
        return splits[pos]
    
    return None    


def getBQJobConfig(tableSchemas,jobType):
    
    bqTablesJobConfig = {}

    for tableName in tableSchemas:

        bqTablesJobConfig[tableName] =  []

        for schemaField in tableSchemas[tableName]:
        
            if jobType == 'REGULAR':
                
                bqTablesJobConfig[tableName].append(bigquery.SchemaField(str(schemaField[0]), str(schemaField[1])))

            elif jobType == 'DATAFRAME':
                
                #bqTablesJobConfig[tableName].append(bigquery.SchemaField(str(schemaField[0]).upper(), 'bigquery.enums.SqlTypeNames.' + str(schemaField[1])))
                bqTablesJobConfig[tableName].append(bigquery.SchemaField(str(schemaField[0]).upper(), str(schemaField[1])))
    
    return bqTablesJobConfig


def createDataSet(datasetName,gcpProjectName):
# Always try to create the dataset

    # Construct a BigQuery client object.
    client = bigquery.Client(project=gcpProjectName)
    if gcpProjectName is None:
        # In case the user did NOT pass the project name in the arguments
        dataset_id = "{}.{}".format(client.project,datasetName)
    else:
        # In case tge use DID pass the project name in the arguments
        dataset_id = "{}.{}".format(gcpProjectName,datasetName)

    # Construct a full Dataset object to send to the API.
    dataset = bigquery.Dataset(dataset_id)

    # TODO(developer): Specify the geographic location where the dataset should reside.
    dataset.location =  client.location

    # Send the dataset to the API for creation, with an explicit timeout.
    # Raises google.api_core.exceptions.Conflict if the Dataset already
    # exists within the project.
    try:
        dataset = client.create_dataset(dataset)  # Make an API request.
        print("Created dataset {}.{}".format(client.project, dataset.dataset_id))
        
    except Conflict as error:
        # If dataset already exists
        print('Dataset {} already exists.'.format(dataset_id))

def deleteDataSet(datasetName,gcpProjectName):

    # Construct a BigQuery client object.
    client = bigquery.Client()

    # Set dataset_id=datasetName to the ID of the dataset to create.
    if gcpProjectName is None:
        # In case the user did NOT pass the project name in the arguments
        dataset_id = "{}.{}".format(client.project,datasetName)
    else:
        # In case tge use DID pass the project name in the arguments
        dataset_id = "{}.{}".format(gcpProjectName,datasetName)

    # Construct a full Dataset object to send to the API.
    dataset = bigquery.Dataset(dataset_id)

    # TODO(developer): Specify the geographic location where the dataset should reside.
    dataset.location =  client.location

    # Send the dataset to the API for creation, with an explicit timeout.
    # Raises google.api_core.exceptions.Conflict if the Dataset already
    # exists within the project.
    try:
        dataset = client.delete_dataset(dataset_id, delete_contents=True, not_found_ok=True)  # Make an API request.
        print("Deleted dataset {}".format(dataset_id))
        
    except Conflict as error:
        # If dataset already exists
        print('Failed to delete dataset {}.'.format(dataset_id))

def insertErrors(invalidfiles,op_df,gcpProjectName,bq_dataset):
    from google.cloud.exceptions import NotFound
    tableid = "operrors"
    try:
        pkey = op_df['PKEY'].iloc[0]
        bq_client = bigquery.Client()
        try:
            table = bq_client.get_table("{}.{}.{}".format(gcpProjectName,bq_dataset,tableid))
        except NotFound:
            schema = [
                bigquery.SchemaField("PKEY", "STRING", mode="REQUIRED"),
                bigquery.SchemaField("LOADDATE", "STRING", mode="REQUIRED"),
                bigquery.SchemaField("FILENAME", "STRING", mode="REQUIRED"),
                bigquery.SchemaField("ERROR", "STRING", mode="REQUIRED"),
            ]
            table = bigquery.Table(gcpProjectName+"."+bq_dataset +"."+tableid , schema=schema)
            table = bq_client.create_table(table)  # Make an API request.
        rows =[]
        for filename, error in invalidfiles.items():
            basename =  os.path.basename(filename)
            rows_to_insert = {u"PKEY": pkey, u"LOADDATE": str(ct), u"FILENAME": basename, u"ERROR": error}
            rows.append(rows_to_insert)
        errors = bq_client.insert_rows_json(table, rows)
    except Exception as pushErr:
        print ('\nWARNING: Issues while pusing Errors into operrors table with error ', pushErr)


<<<<<<< HEAD
def checkDataSetExists(datasetName,gcpProjectName):
    # Construct a BigQuery client object.
    client = bigquery.Client(client_info=set_client_info.get_http_client_info())

    # Set dataset_id=datasetName to the ID of the dataset to create.
    if gcpProjectName is None:
        # In case the user did NOT pass the project name in the arguments
        dataset_id = "{}.{}".format(client.project,datasetName)
    else:
        # In case tge use DID pass the project name in the arguments
        dataset_id = "{}.{}".format(gcpProjectName,datasetName)
    
    try:
        print('locating dataset {}'.format(dataset_id))
        dataset = client.get_dataset(dataset_id)  # Make an API request.
        if isinstance(dataset, bigquery.Dataset):
            print("Found dataset {}".format(dataset_id))
            return True
        else:
            print("Not Found dataset {}".format(dataset_id))
            return False
    except Conflict as error:
        # If dataset already exists
        print('Not Found dataset {}.'.format(dataset_id))
        return False
=======
def populateBT(tableName,df,dataframeornot,invalidfiles,btsource,rowsimported,importresults,args):
    # Fuction to populate the importresults list which will be used to print using Beautiful Table 
    # rowsimported of <0 is used to indicate a FAILED status 
    tmpdataFrame=pd.DataFrame()

    if 'opConfig/' in invalidfiles:
        return importresults
    
    if btsource=='invalidfiles': # when called from runMain
            for fileName, error in invalidfiles.items():
                tmpdataFrame=pd.DataFrame() 
                tmpdataFramedict = {"Target Table":getObjNameFromFiles(fileName,'__',1),"Distinct Pkey":getObjNameFromFiles(fileName,'__',2),"Import Status":"FAILED","Loaded rows":0}
                tmpdataFrame = tmpdataFrame.append(tmpdataFramedict, ignore_index = True)
                if len(tmpdataFrame) >0:
                    importresults = pd.concat([importresults, tmpdataFrame], ignore_index = True, axis = 0)
    else:
        if args.fromdataframe:  # when called from importDataframeToBQ
            if dataframeornot is not None:
                if 'PKEY' in df.columns.to_list():
                    df.reset_index(drop=True,inplace=True) 
                    pkeygroupby=df.groupby(['PKEY']).size()
                    pkeycount=pkeygroupby.to_dict()
                    for pkeyname,pkeyname_rowcount in pkeycount.items():
                        if 'Elapsed' not in pkeyname: # Once #142 ( BUG: In the validate log files please remove any lines containing 'Elapsed' keywords with timings) remove this condition
                            tmpdataFrame=pd.DataFrame() 
                            tmpdataFramedict = {"Target Table":tableName,"Distinct Pkey":pkeyname,"Import Status":"SUCCESS","Loaded rows":pkeyname_rowcount}
                            tmpdataFrame = tmpdataFrame.append(tmpdataFramedict, ignore_index = True)  
                            if len(tmpdataFrame) >0:
                                importresults = pd.concat([importresults, tmpdataFrame], ignore_index = True, axis = 0)

        else:
            fileName=invalidfiles  # when called from importCSVToBQ

            if 'opdbt' not in fileName: 
                if rowsimported >=0:
                    if len(importresults)==0:
                        tmpdataFrame=pd.DataFrame() 
                        tmpdataFramedict = {"Target Table":tableName,"Distinct Pkey":getObjNameFromFiles(fileName,'__',2),"Import Status":"SUCCESS","Loaded rows":rowsimported}
                        tmpdataFrame = tmpdataFrame.append(tmpdataFramedict, ignore_index = True) 
                    else:
                        if tableName in importresults['Target Table'].values and  'SUCCESS' in importresults['Import Status'].values:
                            # this is needed as bq functions check for rows already loaded and not the new ones only
                            ExistingRowsInDataframe=importresults[importresults['Target Table'].str.contains(tableName ) & importresults['Import Status'].str.contains("SUCCESS")]['Loaded rows'].sum()
                            newrows4dataframe=rowsimported-ExistingRowsInDataframe 

                            tmpdataFrame=pd.DataFrame() 
                            tmpdataFramedict = {"Target Table":tableName,"Distinct Pkey":getObjNameFromFiles(fileName,'__',2),"Import Status":"SUCCESS","Loaded rows":newrows4dataframe}
                            tmpdataFrame = tmpdataFrame.append(tmpdataFramedict, ignore_index = True)
                        else:
                            tmpdataFrame=pd.DataFrame() 
                            tmpdataFramedict = {"Target Table":tableName,"Distinct Pkey":getObjNameFromFiles(fileName,'__',2),"Import Status":"SUCCESS","Loaded rows":rowsimported}
                            tmpdataFrame = tmpdataFrame.append(tmpdataFramedict, ignore_index = True)  

                else:
                    tmpdataFrame=pd.DataFrame() 
                    tmpdataFramedict = {"Target Table":tableName,"Distinct Pkey":getObjNameFromFiles(fileName,'__',2),"Import Status":"FAILED","Loaded rows":0}
                    tmpdataFrame = tmpdataFrame.append(tmpdataFramedict, ignore_index = True)

                if len(tmpdataFrame) >0:
                    importresults = pd.concat([importresults, tmpdataFrame], ignore_index = True, axis = 0)
  
    
    return importresults


def printBTResults(importresults):
    # Fuction to print the import logs present in  btImportLogTable /btImportLogFinalTable

    #Create and load the output bt table
    btImportLogFinalTable = BeautifulTable()
    btImportLogFinalTable = BeautifulTable(maxwidth=300)
    btImportLogFinalTable.columns.header = ["Target Table","Distinct Pkey","Import Status","Loaded rows"]

    # To group by table name, import status, count of distinct pkeys and sum of rows 
    importresultsagg=importresults.groupby(["Target Table","Import Status"])['Loaded rows'].agg(['size','sum']).reset_index(drop=False)
    importresultsfinal=importresultsagg.rename(columns={'size':'Distinct Pkey','sum':'Loaded rows'})

    #convert float type to int type 
    importresultsfinal['Loaded rows'] = importresultsfinal['Loaded rows'].astype(int)

    #swap for correcting to match the expected order of columns 
    importresultsfinal=importresultsfinal[["Target Table","Distinct Pkey","Import Status","Loaded rows"]]

    #insert into beautiful table 
    for index, row in importresultsfinal.iterrows():
        btImportLogFinalTable.rows.append(row)

    btImportLogFinalTable.set_style(BeautifulTable.STYLE_BOX_ROUNDED)
    print('\n\n Import Completed....\n')
    print('\n Import Summary \n\n')
    print(btImportLogFinalTable)
    
>>>>>>> 07eda85f
<|MERGE_RESOLUTION|>--- conflicted
+++ resolved
@@ -692,7 +692,7 @@
         print ('\nWARNING: Issues while pusing Errors into operrors table with error ', pushErr)
 
 
-<<<<<<< HEAD
+
 def checkDataSetExists(datasetName,gcpProjectName):
     # Construct a BigQuery client object.
     client = bigquery.Client(client_info=set_client_info.get_http_client_info())
@@ -718,7 +718,7 @@
         # If dataset already exists
         print('Not Found dataset {}.'.format(dataset_id))
         return False
-=======
+
 def populateBT(tableName,df,dataframeornot,invalidfiles,btsource,rowsimported,importresults,args):
     # Fuction to populate the importresults list which will be used to print using Beautiful Table 
     # rowsimported of <0 is used to indicate a FAILED status 
@@ -811,4 +811,3 @@
     print('\n Import Summary \n\n')
     print(btImportLogFinalTable)
     
->>>>>>> 07eda85f
