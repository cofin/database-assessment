--- conflicted
+++ resolved
@@ -326,14 +326,13 @@
 
     parser.add_argument("-importcomment", type=str, default='', help="Comment for the Import")
 
-<<<<<<< HEAD
+
     # SM: 04/28/2022:[Bug#90] Recreate views without loading the data:
     parser.add_argument("-recreateviews", default=False, help="Recreate views without loading the data (True/False)")
-=======
+
     parser.add_argument("-filterbydbversion", type=str, default='', help="To import only specific db version")
     parser.add_argument("-filterbysqlversion", type=str, default='', help="To import only specific SQL version")
 
->>>>>>> 07eda85f
 
     # Execute the parse_args() method. Variable args is a namespace type
     args = parser.parse_args()
